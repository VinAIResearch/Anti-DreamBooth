--- conflicted
+++ resolved
@@ -60,11 +60,7 @@
   </tr>
 </table>
 
-<<<<<<< HEAD
 Please put them in `./stable-diffusion/`. Note: SD v2.1 is the default version of our experiments. 
-=======
-Please put them in `.\stable-diffusion\`. Note: SD v2.1 is the default version in all of our experiments. 
->>>>>>> b1985a8e
 
 ## Dataset preparation
 We have experimented on these two datasets:
